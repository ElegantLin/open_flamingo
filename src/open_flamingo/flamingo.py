'''
Main Flamingo class
Uses gated cross attention with Perceiver resampler
'''

from typing import List

import torch
from torch import nn
from transformers import MaxLengthCriteria

from .flamingo_lm import OPTForCausalLMFlamingo
from .helpers import GatedCrossAttentionBlock, PerceiverResampler


class Flamingo(nn.Module):
    def __init__(self, vision_encoder: nn.Module, lang_encoder: OPTForCausalLMFlamingo):
        """
        Args:
            vision_encoder (nn.Module): Any vision encoder
            lang_encoder (OPTForCausalLMFlamingo): An instance of OPTForCausalLMFlamingo
        """
        super().__init__()
        self.vision_encoder = vision_encoder
        self.lang_encoder = lang_encoder

    def forward(self, vision_x: torch.Tensor, lang_x: torch.Tensor, attention_mask: torch.Tensor = None, labels: torch.Tensor = None):
        vision_attended = self.vision_encoder(vision_x)
        return self.lang_encoder(vision_attended.last_hidden_state, lang_x, attention_mask=attention_mask, labels=labels)

<<<<<<< HEAD
    def greedy_generate(self, vision_x: torch.Tensor, lang_x: torch.Tensor, max_length: int, eoc_token_id: int, pad_token_id: int, attention_mask: torch.Tensor = None):
=======
    def greedy_generate(self, vision_x: torch.Tensor, lang_x: torch.Tensor, max_length: int, eoc_token_id: int):
>>>>>>> e13158f1
        """ Adapted from https://github.com/huggingface/transformers/blob/v4.23.1/src/transformers/generation_utils.py#L1637
        This is a barebones implementation of greedy decoding. We should work on better methods later.

        Args:
            vision_x (torch.Tensor): A batch of images
            lang_x (torch.Tensor): A tensor of shape (batch_size, sequence_length)
            max_length (int): Maximum length of the generated text sequence if no EOC token is encountered
            eoc_token_id (int): End of chunk token id used to terminate generation
            pad_token_id (int): Padding token id used to pad the generated text sequence
            attention_mask (torch.Tensor, optional): Attention mask. Defaults to None.
        Returns:
            torch.Tensor: lang_x with generated tokens appended to it
        """
        if eoc_token_id is None:
            raise ValueError(
                "eoc_token_id must be provided to determine end of generation")

        stop_criteria = MaxLengthCriteria(max_length=max_length)

        unfinished_sequences = lang_x.new(lang_x.shape[0]).fill_(1)

        while True:
            output = self.forward(vision_x, lang_x)[
                0][:, -1, :]  # just get logits for final token
            # get token with highest probability
            new_tokens = torch.argmax(output, dim=-1)
            new_tokens = new_tokens * unfinished_sequences + \
                pad_token_id * (1 - unfinished_sequences)

            lang_x = torch.cat((lang_x, new_tokens[:, None]), dim=-1)
            attention_mask = torch.cat(
                [attention_mask, attention_mask.new_ones((attention_mask.shape[0], 1))], dim=-1
            )

            unfinished_sequences.mul_(new_tokens.ne(eoc_token_id).long())

            if unfinished_sequences.max() == 0 or stop_criteria(lang_x, output):
                break

        return lang_x<|MERGE_RESOLUTION|>--- conflicted
+++ resolved
@@ -28,11 +28,7 @@
         vision_attended = self.vision_encoder(vision_x)
         return self.lang_encoder(vision_attended.last_hidden_state, lang_x, attention_mask=attention_mask, labels=labels)
 
-<<<<<<< HEAD
     def greedy_generate(self, vision_x: torch.Tensor, lang_x: torch.Tensor, max_length: int, eoc_token_id: int, pad_token_id: int, attention_mask: torch.Tensor = None):
-=======
-    def greedy_generate(self, vision_x: torch.Tensor, lang_x: torch.Tensor, max_length: int, eoc_token_id: int):
->>>>>>> e13158f1
         """ Adapted from https://github.com/huggingface/transformers/blob/v4.23.1/src/transformers/generation_utils.py#L1637
         This is a barebones implementation of greedy decoding. We should work on better methods later.
 
