--- conflicted
+++ resolved
@@ -69,15 +69,7 @@
 
 class VQADataset(Dataset):
     def __init__(
-<<<<<<< HEAD
-            self,
-            image_dir_path,
-            question_path,
-            annotations_path,
-            is_train,
-=======
         self, image_dir_path, question_path, annotations_path, is_train, dataset_name
->>>>>>> 83e996be
     ):
         self.questions = json.load(open(question_path, "r"))["questions"]
         self.answers = json.load(open(annotations_path, "r"))["annotations"]
