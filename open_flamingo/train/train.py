--- conflicted
+++ resolved
@@ -215,15 +215,6 @@
         action="store_true",
         help="save checkpoints to wandb",
     )
-<<<<<<< HEAD
-    parser.add_argument(
-        "--mmc4_textsim_threshold",
-        default=0.32,
-        type=float,
-        help="threshold for filtering images in mmc4 based on image-text similarity",
-    )
-=======
->>>>>>> 2aeff039
 
     args = parser.parse_args()
 
